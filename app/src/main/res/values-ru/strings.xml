<?xml version="1.0" encoding="utf-8"?>
<!-- Copyright 2012 Mark Injerd

     Licensed under the Apache License, Version 2.0 (the "License");
     you may not use this file except in compliance with the License.
     You may obtain a copy of the License at

          http://www.apache.org/licenses/LICENSE-2.0

     Unless required by applicable law or agreed to in writing, software
     distributed under the License is distributed on an "AS IS" BASIS,
     WITHOUT WARRANTIES OR CONDITIONS OF ANY KIND, either express or implied.
     See the License for the specific language governing permissions and
     limitations under the License.
<<<<<<< HEAD
-->
<resources>
	<string name="app_name">Уведомления голосом</string>
	
	<!-- Used by multiple files -->
	<string name="app_is_ignored">%s игнорировано</string>
	<string name="app_is_not_ignored">%s не игнорированно</string>
	<string name="service_running">Сервис Уведомлений Голосом работает</string>
	<string name="service_suspended">Сервис Уведомлений Голосом приостановлен</string>
	
	<!-- xml/preferences.xml -->
	<string name="app_list">Список приложений</string>
	<string name="app_list_summary">Список выбранных для обработки приложений.</string>
	
	
	<string name="tts_settings">Настройки TTS</string>
	<string name="tts_settings_summary">Открыть системные настройки Text-To-Speech.</string>
	<string name="tts_settings_summary_fail">Невозможно найти настройки TTS. Если TTS установлено на вашем устройстве, пожалуйста свяжитесь с производителем.</string>
	<string name="tts_message">Текст сообщения TTS</string>
	<string name="tts_message_summary">Настроить как TTS будет произносить уведомления.</string>
	
	
	
	
	<string name="tts_stream">Аудиоканал TTS</string>
	<string name="tts_stream_summary">Выберите, какой аудио-канал будет использовать TTS при прочтении уведомлений.</string>
	<string name="tts_delay">Задержка уведомлений TTS</string>
	<string name="tts_delay_summary">Пауза в секундах, которую будет выдерживать TTS, перед прочтением уведомления.</string>
	<string name="tts_delay_dialog_msg"># секунд до прочтения уведомления.</string>
	<string name="tts_repeat">Повторение TTS</string>
	<string name="tts_repeat_summary">Повторять уведомления пока экран не будет включен.</string>
	<string name="tts_repeat_dialog_msg">Интервал повтора уведомлений при выключенном экране. При включенном экране уведомления не повторяются.\n\nЗначение в минутах. Оставьте поле пустым или введите 0 для отключения.</string>
	<string name="audio_focus">Приглушить аудиопоток</string>
	<string name="audio_focus_summary">Приостанавливать или глушить аудиопоток во время чтения</string>
	<string name="shake_to_silence">Потрясти-для-тишины</string>
	<string name="shake_to_silence_summary">Настроить порог чувствительности функции "Потрясти-для-тишины"</string>
	<string name="shake_to_silence_dialog_msg">Низкие значения - более высокая чувствительность.\n\nПо умолчанию: 100\nОставьте поле пустым, для отключения функции.</string>
	<string-array name="stream_name">
		<item>Мультимедиа</item>
		<item>Уведомления</item>
		<item>Голосовой</item>
		<item>Звонок</item>
		<item>Будильник</item>
	</string-array>
	<string name="ignore_strings">Игнорирование текста</string>
	<string name="ignore_strings_summary">Игнорировать уведомления, содержащие определенный текст.</string>
	<string name="ignore_strings_dialog_msg">Разделяйте текстовые фрагменты переходом на новую строку.</string>
	<string name="ignore_empty">Игнорирование пустых</string>
	<string name="ignore_empty_summary_on">Игнорировать пустые уведомления.</string>
	<string name="ignore_empty_summary_off">Пустые уведомления будут читаться как \"Уведомление от [имя приложения].\"</string>
	<string name="ignore_repeat">Игнорирование повторений</string>
	<string name="ignore_repeat_summary">Игнорировать идентичные уведомления в пределах заданного интервала.</string>
	<string name="ignore_repeat_dialog_msg">Задайте число секунд, необходимое для чтения повторных уведомлений.\nИгнорируемые повторения запускают таймер, а новые - сбрасывают.\nПустое значение = бесконечный таймер.</string>
	
	
	
	<string name="device_state">Состояния устройства</string>
	<string name="device_state_summary">Позволяет выбрать при каких состояниях устройства приложение будет активно.</string>
	<string name="device_state_dialog_title">Читать уведомления при следующих состояниях:</string>
	<string-array name="device_states">
		<item>Экран выкл.</item>
		<item>Экран вкл.</item>
		<item>Гарнитура выкл.</item>
		<item>Гарнитура вкл.</item>
		<item>Без звука / Вибрация</item>
	</string-array>
	<string name="quiet_start">Начало \'Тихого времени\'</string>
	<string name="quiet_start_summary">Не читать уведомления после заданного времени.\nДля отключения опции введите время окончания.</string>
	<string name="quiet_end">Окончание \'Тихого времени\'</string>
	<string name="quiet_end_summary">Не читать уведомления до заданного времени.\nДля отключения опции введите время начала.</string>
	<string name="test_summary">Прочитать тестовое уведомление (с задержкой 5 сек), чтобы протестировать настройки.</string>
	<string name="test_ignored">\'Уведомления голосом\' игнорируется в Списке приложений.\nТест будет запущен, но уведомление не будет прочитано.</string>
	<string name="notify_log_summary">Показать 20 последних уведомлений.\nОтображает время, имя приложения и причины игнорирования.</string>
	<string name="support_summary">Пожертвования, рейтинг/комментарии, перевод, исходный код, связь с разработчиком.</string>
	
	<!-- TextReplacePreference -->
	
	
	<!-- text_replace_row.xml -->
	
	
	
	<!-- MainActivity and xml/preferences.xml -->
	<string name="test">Тест</string>
	<string name="notify_log">Лог уведомлений</string>
	<string name="support">Поддержать приложение</string>
	
	<!-- MainActivity -->
	<string name="service_disabled">Сервис Уведомлений Голосом остановлен</string>
	
	
	<string name="status_summary_suspended">Выберите для активации Уведомлений Голосом.</string>
	
	
	
	
	
	
	<string name="support_rate">Оставить отзыв</string>
	<string name="support_contact">Связаться с разработчиком</string>
	<string name="support_translations">Переводы</string>
	<string name="support_source">Исходный Код</string>
	
	<string name="error_email">Ошибка: Не удалось найти установленный почтовый клиент.</string>
	
	
	<!-- Service -->
	<string name="notification_from">Уведомление от %s.</string>
	<string name="error_tts_init">Ошибка: Не удалось запустить TTS!</string>
	
	<!-- NotifyList -->
	<string name="yes">Да</string>
	<string name="ignore_app">Игнорировать %s?</string>
	<string name="unignore_app">Не игнорировать %s?</string>
	
	<!-- menu/app_list.xml-->
	<string name="ignore_all">Игнорировать всё</string>
	<string name="ignore_none">Ничего не игнорировать</string>
	<string name="filter">Фильтр</string>
	
	<!-- Ignore/Silence reasons -->
	<string name="reason_app">Игнорируемое приложение</string>
	<string name="reason_string">Игнорируемый текст</string>
	<string name="reason_empty_msg">Пустое сообщение</string>
	<string name="reason_identical">Идентичное сообщение в пределах {0,choice,-1#infinite seconds|1#{0} секунды|1&lt;{0} секунд}</string>
	<string name="reason_quiet">Тихое время</string>
	<string name="reason_silent">Беззвучный или режим вибрации</string>
	
	<string name="reason_screen_off">Экран выкл.</string>
	<string name="reason_screen_on">Экран вкл.</string>
	<string name="reason_headset_off">Гарнитура выкл.</string>
	<string name="reason_headset_on">Гарнитура вкл.</string>
	<string name="reason_shake">Чтение приостановлено встряской</string>
	<string name="reason_suspended">Уведомления Голосом приостановлены с помощью виджета.</string>
=======
--><resources>
    <string name="app_name">Уведомления голосом</string>
    <!-- Used by multiple files -->
    <string name="app_is_ignored">%s игнорировано</string>
    <string name="app_is_not_ignored">%s не игнорированно</string>
    <string name="service_running">Сервис Уведомлений Голосом работает</string>
    <string name="service_suspended">Сервис Уведомлений Голосом приостановлен</string>
    <!-- xml/preferences.xml -->
    <string name="app_list">Список приложений</string>
    <string name="app_list_summary">Список выбранных для обработки приложений.</string>
    <string name="tts_settings">Настройки TTS</string>
    <string name="tts_settings_summary">Открыть системные настройки Text-To-Speech.</string>
    <string name="tts_settings_summary_fail">Невозможно найти настройки TTS. Если TTS установлено на вашем устройстве, пожалуйста свяжитесь с производителем.</string>
    <string name="tts_message">Текст сообщения TTS</string>
    <string name="tts_message_summary">Настроить как TTS будет произносить уведомления.</string>
    <string name="tts_stream">Аудиоканал TTS</string>
    <string name="tts_stream_summary">Выберите, какой аудио-канал будет использовать TTS при прочтении уведомлений.</string>
    <string name="tts_delay">Задержка уведомлений TTS</string>
    <string name="tts_delay_summary">Пауза в секундах, которую будет выдерживать TTS, перед прочтением уведомления.</string>
    <string name="tts_delay_dialog_msg"># секунд до прочтения уведомления.</string>
    <string name="tts_repeat">Повторение TTS</string>
    <string name="tts_repeat_summary">Повторять уведомления пока экран не будет включен.</string>
    <string name="tts_repeat_dialog_msg">Интервал повтора уведомлений при выключенном экране. При включенном экране уведомления не повторяются.
\n
\nЗначение в минутах. Оставьте поле пустым или введите 0 для отключения.</string>
    <string name="audio_focus">Приглушить аудиопоток</string>
    <string name="audio_focus_summary">Приостанавливать или глушить аудиопоток во время чтения</string>
    <string name="shake_to_silence">Потрясти-для-тишины</string>
    <string name="shake_to_silence_summary">Настроить порог чувствительности функции Потрясти-для-тишины</string>
    <string name="shake_to_silence_dialog_msg">Низкие значения - более высокая чувствительность.
\n
\nПо умолчанию: 100
\nОставьте поле пустым, для отключения функции.</string>
    <string-array name="stream_name">
        <item>Мультимедиа</item>
        <item>Уведомления</item>
        <item>Голосовой</item>
        <item>Звонок</item>
        <item>Будильник</item>
    </string-array>
    <string name="ignore_strings">Игнорирование текста</string>
    <string name="ignore_strings_summary">Игнорировать уведомления, содержащие определенный текст.</string>
    <string name="ignore_strings_dialog_msg">Разделяйте текстовые фрагменты переходом на новую строку.</string>
    <string name="ignore_empty">Игнорирование пустых</string>
    <string name="ignore_empty_summary_on">Игнорировать пустые уведомления.</string>
    <string name="ignore_empty_summary_off">Пустые уведомления будут читаться как \"Уведомление от [имя приложения].\"</string>
    <string name="ignore_repeat">Игнорирование повторений</string>
    <string name="ignore_repeat_summary">Игнорировать идентичные уведомления в пределах заданного интервала.</string>
    <string name="ignore_repeat_dialog_msg">Задайте число секунд, необходимое для чтения повторных уведомлений.
\nИгнорируемые повторения запускают таймер, а новые - сбрасывают.
\nПустое значение = бесконечный таймер.</string>
    <string name="device_state">Состояния устройства</string>
    <string name="device_state_summary">Позволяет выбрать при каких состояниях устройства приложение будет активно.</string>
    <string name="device_state_dialog_title">Читать уведомления при следующих состояниях:</string>
    <string-array name="device_states">
        <item>Экран выкл.</item>
        <item>Экран вкл.</item>
        <item>Гарнитура выкл.</item>
        <item>Гарнитура вкл.</item>
        <item>Без звука / Вибрация</item>
    </string-array>
    <string name="quiet_start">Начало \'Тихого времени\'</string>
    <string name="quiet_start_summary">Не читать уведомления после заданного времени.
\nДля отключения опции введите время окончания.</string>
    <string name="quiet_end">Окончание \'Тихого времени\'</string>
    <string name="quiet_end_summary">Не читать уведомления до заданного времени.
\nДля отключения опции введите время начала.</string>
    <string name="test_summary">Прочитать тестовое уведомление (с задержкой 5 сек), чтобы протестировать настройки.</string>
    <string name="test_ignored">\'Уведомления голосом\' игнорируется в Списке приложений.
\nТест будет запущен, но уведомление не будет прочитано.</string>
    <string name="notify_log_summary">Показать 20 последних уведомлений.
\nОтображает время, имя приложения и причины игнорирования.</string>
    <string name="support_summary">Пожертвования, рейтинг/комментарии, перевод, исходный код, связь с разработчиком.</string>
    <!-- TextReplacePreference -->
    <!-- text_replace_row.xml -->
    <!-- MainActivity and xml/preferences.xml -->
    <string name="test">Тест</string>
    <string name="notify_log">Лог уведомлений</string>
    <string name="support">Поддержать приложение</string>
    <!-- MainActivity -->
    <string name="service_disabled">Сервис Уведомлений Голосом остановлен</string>
    <string name="status_summary_suspended">Выберите для активации Уведомлений Голосом.</string>
    <string-array name="support_items">
        <item>Оставить отзыв</item>
        <item>Связаться с разработчиком</item>
        <item>Переводы</item>
        <item>Исходный Код</item>
    </string-array>
    <string name="error_email">Ошибка: Не удалось найти установленный почтовый клиент.</string>
    <!-- Service -->
    <string name="notification_from">Уведомление от %s.</string>
    <string name="error_tts_init">Ошибка: Не удалось запустить TTS!</string>
    <!-- NotifyList -->
    <string name="yes">Да</string>
    <string name="ignore_app">Игнорировать %s\?</string>
    <string name="unignore_app">Не игнорировать %s\?</string>
    <!-- menu/app_list.xml-->
    <string name="ignore_all">Игнорировать всё</string>
    <string name="ignore_none">Ничего не игнорировать</string>
    <string name="filter">Фильтр</string>
    <!-- Ignore/Silence reasons -->
    <string name="reason_app">Игнорируемое приложение</string>
    <string name="reason_string">Игнорируемый текст</string>
    <string name="reason_empty_msg">Пустое сообщение</string>
    <string name="reason_identical">Идентичное сообщение в пределах {0,choice,-1#infinite seconds|1#{0} секунды|1&lt;{0} секунд}</string>
    <string name="reason_quiet">Тихое время</string>
    <string name="reason_silent">Беззвучный или режим вибрации</string>
    <string name="reason_screen_off">Экран выкл.</string>
    <string name="reason_screen_on">Экран вкл.</string>
    <string name="reason_headset_off">Гарнитура выкл.</string>
    <string name="reason_headset_on">Гарнитура вкл.</string>
    <string name="reason_shake">Чтение приостановлено встряской</string>
    <string name="reason_suspended">Уведомления Голосом приостановлены с помощью виджета.</string>
>>>>>>> b7b0e7cc
</resources><|MERGE_RESOLUTION|>--- conflicted
+++ resolved
@@ -1,154 +1,5 @@
 <?xml version="1.0" encoding="utf-8"?>
-<!-- Copyright 2012 Mark Injerd
-
-     Licensed under the Apache License, Version 2.0 (the "License");
-     you may not use this file except in compliance with the License.
-     You may obtain a copy of the License at
-
-          http://www.apache.org/licenses/LICENSE-2.0
-
-     Unless required by applicable law or agreed to in writing, software
-     distributed under the License is distributed on an "AS IS" BASIS,
-     WITHOUT WARRANTIES OR CONDITIONS OF ANY KIND, either express or implied.
-     See the License for the specific language governing permissions and
-     limitations under the License.
-<<<<<<< HEAD
--->
 <resources>
-	<string name="app_name">Уведомления голосом</string>
-	
-	<!-- Used by multiple files -->
-	<string name="app_is_ignored">%s игнорировано</string>
-	<string name="app_is_not_ignored">%s не игнорированно</string>
-	<string name="service_running">Сервис Уведомлений Голосом работает</string>
-	<string name="service_suspended">Сервис Уведомлений Голосом приостановлен</string>
-	
-	<!-- xml/preferences.xml -->
-	<string name="app_list">Список приложений</string>
-	<string name="app_list_summary">Список выбранных для обработки приложений.</string>
-	
-	
-	<string name="tts_settings">Настройки TTS</string>
-	<string name="tts_settings_summary">Открыть системные настройки Text-To-Speech.</string>
-	<string name="tts_settings_summary_fail">Невозможно найти настройки TTS. Если TTS установлено на вашем устройстве, пожалуйста свяжитесь с производителем.</string>
-	<string name="tts_message">Текст сообщения TTS</string>
-	<string name="tts_message_summary">Настроить как TTS будет произносить уведомления.</string>
-	
-	
-	
-	
-	<string name="tts_stream">Аудиоканал TTS</string>
-	<string name="tts_stream_summary">Выберите, какой аудио-канал будет использовать TTS при прочтении уведомлений.</string>
-	<string name="tts_delay">Задержка уведомлений TTS</string>
-	<string name="tts_delay_summary">Пауза в секундах, которую будет выдерживать TTS, перед прочтением уведомления.</string>
-	<string name="tts_delay_dialog_msg"># секунд до прочтения уведомления.</string>
-	<string name="tts_repeat">Повторение TTS</string>
-	<string name="tts_repeat_summary">Повторять уведомления пока экран не будет включен.</string>
-	<string name="tts_repeat_dialog_msg">Интервал повтора уведомлений при выключенном экране. При включенном экране уведомления не повторяются.\n\nЗначение в минутах. Оставьте поле пустым или введите 0 для отключения.</string>
-	<string name="audio_focus">Приглушить аудиопоток</string>
-	<string name="audio_focus_summary">Приостанавливать или глушить аудиопоток во время чтения</string>
-	<string name="shake_to_silence">Потрясти-для-тишины</string>
-	<string name="shake_to_silence_summary">Настроить порог чувствительности функции "Потрясти-для-тишины"</string>
-	<string name="shake_to_silence_dialog_msg">Низкие значения - более высокая чувствительность.\n\nПо умолчанию: 100\nОставьте поле пустым, для отключения функции.</string>
-	<string-array name="stream_name">
-		<item>Мультимедиа</item>
-		<item>Уведомления</item>
-		<item>Голосовой</item>
-		<item>Звонок</item>
-		<item>Будильник</item>
-	</string-array>
-	<string name="ignore_strings">Игнорирование текста</string>
-	<string name="ignore_strings_summary">Игнорировать уведомления, содержащие определенный текст.</string>
-	<string name="ignore_strings_dialog_msg">Разделяйте текстовые фрагменты переходом на новую строку.</string>
-	<string name="ignore_empty">Игнорирование пустых</string>
-	<string name="ignore_empty_summary_on">Игнорировать пустые уведомления.</string>
-	<string name="ignore_empty_summary_off">Пустые уведомления будут читаться как \"Уведомление от [имя приложения].\"</string>
-	<string name="ignore_repeat">Игнорирование повторений</string>
-	<string name="ignore_repeat_summary">Игнорировать идентичные уведомления в пределах заданного интервала.</string>
-	<string name="ignore_repeat_dialog_msg">Задайте число секунд, необходимое для чтения повторных уведомлений.\nИгнорируемые повторения запускают таймер, а новые - сбрасывают.\nПустое значение = бесконечный таймер.</string>
-	
-	
-	
-	<string name="device_state">Состояния устройства</string>
-	<string name="device_state_summary">Позволяет выбрать при каких состояниях устройства приложение будет активно.</string>
-	<string name="device_state_dialog_title">Читать уведомления при следующих состояниях:</string>
-	<string-array name="device_states">
-		<item>Экран выкл.</item>
-		<item>Экран вкл.</item>
-		<item>Гарнитура выкл.</item>
-		<item>Гарнитура вкл.</item>
-		<item>Без звука / Вибрация</item>
-	</string-array>
-	<string name="quiet_start">Начало \'Тихого времени\'</string>
-	<string name="quiet_start_summary">Не читать уведомления после заданного времени.\nДля отключения опции введите время окончания.</string>
-	<string name="quiet_end">Окончание \'Тихого времени\'</string>
-	<string name="quiet_end_summary">Не читать уведомления до заданного времени.\nДля отключения опции введите время начала.</string>
-	<string name="test_summary">Прочитать тестовое уведомление (с задержкой 5 сек), чтобы протестировать настройки.</string>
-	<string name="test_ignored">\'Уведомления голосом\' игнорируется в Списке приложений.\nТест будет запущен, но уведомление не будет прочитано.</string>
-	<string name="notify_log_summary">Показать 20 последних уведомлений.\nОтображает время, имя приложения и причины игнорирования.</string>
-	<string name="support_summary">Пожертвования, рейтинг/комментарии, перевод, исходный код, связь с разработчиком.</string>
-	
-	<!-- TextReplacePreference -->
-	
-	
-	<!-- text_replace_row.xml -->
-	
-	
-	
-	<!-- MainActivity and xml/preferences.xml -->
-	<string name="test">Тест</string>
-	<string name="notify_log">Лог уведомлений</string>
-	<string name="support">Поддержать приложение</string>
-	
-	<!-- MainActivity -->
-	<string name="service_disabled">Сервис Уведомлений Голосом остановлен</string>
-	
-	
-	<string name="status_summary_suspended">Выберите для активации Уведомлений Голосом.</string>
-	
-	
-	
-	
-	
-	
-	<string name="support_rate">Оставить отзыв</string>
-	<string name="support_contact">Связаться с разработчиком</string>
-	<string name="support_translations">Переводы</string>
-	<string name="support_source">Исходный Код</string>
-	
-	<string name="error_email">Ошибка: Не удалось найти установленный почтовый клиент.</string>
-	
-	
-	<!-- Service -->
-	<string name="notification_from">Уведомление от %s.</string>
-	<string name="error_tts_init">Ошибка: Не удалось запустить TTS!</string>
-	
-	<!-- NotifyList -->
-	<string name="yes">Да</string>
-	<string name="ignore_app">Игнорировать %s?</string>
-	<string name="unignore_app">Не игнорировать %s?</string>
-	
-	<!-- menu/app_list.xml-->
-	<string name="ignore_all">Игнорировать всё</string>
-	<string name="ignore_none">Ничего не игнорировать</string>
-	<string name="filter">Фильтр</string>
-	
-	<!-- Ignore/Silence reasons -->
-	<string name="reason_app">Игнорируемое приложение</string>
-	<string name="reason_string">Игнорируемый текст</string>
-	<string name="reason_empty_msg">Пустое сообщение</string>
-	<string name="reason_identical">Идентичное сообщение в пределах {0,choice,-1#infinite seconds|1#{0} секунды|1&lt;{0} секунд}</string>
-	<string name="reason_quiet">Тихое время</string>
-	<string name="reason_silent">Беззвучный или режим вибрации</string>
-	
-	<string name="reason_screen_off">Экран выкл.</string>
-	<string name="reason_screen_on">Экран вкл.</string>
-	<string name="reason_headset_off">Гарнитура выкл.</string>
-	<string name="reason_headset_on">Гарнитура вкл.</string>
-	<string name="reason_shake">Чтение приостановлено встряской</string>
-	<string name="reason_suspended">Уведомления Голосом приостановлены с помощью виджета.</string>
-=======
---><resources>
     <string name="app_name">Уведомления голосом</string>
     <!-- Used by multiple files -->
     <string name="app_is_ignored">%s игнорировано</string>
@@ -230,12 +81,10 @@
     <!-- MainActivity -->
     <string name="service_disabled">Сервис Уведомлений Голосом остановлен</string>
     <string name="status_summary_suspended">Выберите для активации Уведомлений Голосом.</string>
-    <string-array name="support_items">
-        <item>Оставить отзыв</item>
-        <item>Связаться с разработчиком</item>
-        <item>Переводы</item>
-        <item>Исходный Код</item>
-    </string-array>
+    <string name="support_rate">Оставить отзыв</string>
+    <string name="support_contact">Связаться с разработчиком</string>
+    <string name="support_translations">Переводы</string>
+    <string name="support_source">Исходный Код</string>
     <string name="error_email">Ошибка: Не удалось найти установленный почтовый клиент.</string>
     <!-- Service -->
     <string name="notification_from">Уведомление от %s.</string>
@@ -261,5 +110,4 @@
     <string name="reason_headset_on">Гарнитура вкл.</string>
     <string name="reason_shake">Чтение приостановлено встряской</string>
     <string name="reason_suspended">Уведомления Голосом приостановлены с помощью виджета.</string>
->>>>>>> b7b0e7cc
 </resources>