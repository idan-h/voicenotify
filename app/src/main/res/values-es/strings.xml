--- conflicted
+++ resolved
@@ -1,154 +1,5 @@
 <?xml version="1.0" encoding="utf-8"?>
-<!-- Copyright 2012 Mark Injerd
-
-     Licensed under the Apache License, Version 2.0 (the "License");
-     you may not use this file except in compliance with the License.
-     You may obtain a copy of the License at
-
-          http://www.apache.org/licenses/LICENSE-2.0
-
-     Unless required by applicable law or agreed to in writing, software
-     distributed under the License is distributed on an "AS IS" BASIS,
-     WITHOUT WARRANTIES OR CONDITIONS OF ANY KIND, either express or implied.
-     See the License for the specific language governing permissions and
-     limitations under the License.
-<<<<<<< HEAD
--->
 <resources>
-	<string name="app_name">Notificación por voz</string>
-	
-	<!-- Used by multiple files -->
-	<string name="app_is_ignored">%s es ignorado</string>
-	<string name="app_is_not_ignored">%s no es ignorado</string>
-	<string name="service_running">Servicio Notificación por Voz se está ejecutando</string>
-	<string name="service_suspended">Servicio Notificación por Voz está suspendido</string>
-	
-	<!-- xml/preferences.xml -->
-	<string name="app_list">Listado de aplicaciones</string>
-	<string name="app_list_summary">Lista las aplicaciones instaladas que pueden ser ignoradas</string>
-	
-	
-	<string name="tts_settings">Configuración de TTS (Texto a voz)</string>
-	<string name="tts_settings_summary">Abre la configuración de Android Text-To-Speech.</string>
-	<string name="tts_settings_summary_fail">No se encontró el menú de configuración de TTS! Si está seguro de que se encuentra instalado en el dispositivo, (debería estarlo) por favor contacte al desarrollador de la aplicación</string>
-	<string name="tts_message">Mensaje de Texto-a-Voz</string>
-	<string name="tts_message_summary">Personalizar la forma en que Texto-a-Voz pronuncia las notificaciones</string>
-	
-	
-	
-	
-	<string name="tts_stream">Emisor de audio de Texto-a-Voz</string>
-	<string name="tts_stream_summary">Seleccione el emisor de audio a través del cual Texto-a-Voz trabajará</string>
-	<string name="tts_delay">Retraso de Texto-a-Voz</string>
-	<string name="tts_delay_summary">Retrasar Texto-a-Voz una serie de segundos luego de la notificación</string>
-	<string name="tts_delay_dialog_msg">Segundos a esperar para hablar luego de la notificación</string>
-	<string name="tts_repeat">Repetición de Texto-a-Voz</string>
-	<string name="tts_repeat_summary">Repetir las notificaciones con Texto-a-Voz hasta que la pantalla se encienda</string>
-	<string name="tts_repeat_dialog_msg">Las notificaciones se repiten al intervalo de tiempo definido hasta que la pantalla se encienda. Las notificaciones generadas mientras la pantalla se encuentra encendida no se repiten.\n\nEl valor se encuentra en minutos. Dejar en blanco o colocar 0 para desactivar.</string>
-	<string name="audio_focus">Pausar/apagar sonido multimedia</string>
-	<string name="audio_focus_summary">Pedir otro sonido multimedia para pausar/apagar mientras se habla</string>
-	<string name="shake_to_silence">Sacudir-Para-Silencio</string>
-	<string name="shake_to_silence_summary">Ajusta la sensibilidad del Sacudir-Para-Silencio.</string>
-	<string name="shake_to_silence_dialog_msg">Valores inferiores son más sensibles.\n\nDefecto: 100\nDejar en blanco para deshabilitar.</string>
-	<string-array name="stream_name">
-		<item>Medios</item>
-		<item>Notificación</item>
-		<item>Voz</item>
-		<item>Timbre</item>
-		<item>Alarma</item>
-	</string-array>
-	<string name="ignore_strings">Ignorar texto</string>
-	<string name="ignore_strings_summary">Ignorar notificaciones que contienen determinado texto en el mensaje.</string>
-	<string name="ignore_strings_dialog_msg">Separar las entradas individuales con una línea nueva</string>
-	<string name="ignore_empty">Ignorar vacías</string>
-	<string name="ignore_empty_summary_on">Notificaciones sin mensaje no serán habladas.</string>
-	<string name="ignore_empty_summary_off">Notificaciones sin  mensaje no serán habladas como \"Notificación de [nombre de la aplicación].\"</string>
-	<string name="ignore_repeat">Ignorar repeticiones</string>
-	<string name="ignore_repeat_summary">Ignora notificaciones consecutivas idénticas dentro de un lapso de tiempo determinado</string>
-	<string name="ignore_repeat_dialog_msg">Defina el número de segundos que deben pasar desde la última notificación antes de repetirla.\nLas repeticiones ignoradas reinician el contador y las diferentes lo borran.\nBlank = infinito.</string>
-	
-	
-	
-	<string name="device_state">Estado del dispositivo</string>
-	<string name="device_state_summary">Selecciona si se debe hablar durante según el estado en el que se encuentra el dispositivo</string>
-	<string name="device_state_dialog_title">Hablar durante los siguientes estados del dispositivo</string>
-	<string-array name="device_states">
-		<item>Pantalla apagada</item>
-		<item>Pantalla encendida</item>
-		<item>Auriculares apagados</item>
-		<item>Auriculares encendidos</item>
-		<item>Silencio/Vibración</item>
-	</string-array>
-	<string name="quiet_start">Inicio de Hora Silenciosa</string>
-	<string name="quiet_start_summary">No se habla pasada esta hora.\nDejar igual que la última para desactivar.</string>
-	<string name="quiet_end">Fin de Hora Silenciosa</string>
-	<string name="quiet_end_summary">No habla antes de esta hora.\nDejar igual que la primera para desactivar</string>
-	<string name="test_summary">Genera una notificación (con un retraso de 5 segundos) para probar la configuración actual</string>
-	<string name="test_ignored">Notificación por voz ha sido ignorada en el listado de aplicaciones.\n La prueba se realizará, pero no habrá notificación hablada</string>
-	<string name="notify_log_summary">Lista las últimas 20 notificaciones.\nMuestra tiempo, nombre de la aplicación, mensaje y razones de ignorar.</string>
-	<string name="support_summary">Donaciones, valoraciones/comentarios, traducciones, código fuente, contacto con desarrollador.</string>
-	
-	<!-- TextReplacePreference -->
-	
-	
-	<!-- text_replace_row.xml -->
-	
-	
-	
-	<!-- MainActivity and xml/preferences.xml -->
-	<string name="test">Prueba</string>
-	<string name="notify_log">Registro de notificaciones</string>
-	<string name="support">Dar soporte a Notificación por voz</string>
-	
-	<!-- MainActivity -->
-	<string name="service_disabled">Servicio de Notificación por Voz está desactivado.</string>
-	
-	
-	<string name="status_summary_suspended">Selecciona para activar Servicio de Notificación por Voz.</string>
-	
-	
-	
-	
-	
-	
-	<string name="support_rate">Calificar/Comentar</string>
-	<string name="support_contact">Contactar al Desarrollador</string>
-	<string name="support_translations">Traducciones</string>
-	<string name="support_source">Código fuente</string>
-	<string name="error_market">Error: Incapaz de encontrar Google Play Store instalado.</string>
-	<string name="error_email">Error: No se pudo encontrar una aplicación de email instalada</string>
-	
-	
-	<!-- Service -->
-	<string name="notification_from">Notificación de %s.</string>
-	<string name="error_tts_init">Error: No se puede inicializar TTS!</string>
-	
-	<!-- NotifyList -->
-	<string name="yes">Sí</string>
-	<string name="ignore_app">Ignorar %s?</string>
-	<string name="unignore_app">Dejar de ignorar %s?</string>
-	
-	<!-- menu/app_list.xml-->
-	<string name="ignore_all">Ignorar todo</string>
-	<string name="ignore_none">No ingorar ninguno</string>
-	<string name="filter">Filtrar</string>
-	
-	<!-- Ignore/Silence reasons -->
-	<string name="reason_app">Aplicaciones ignoradas</string>
-	<string name="reason_string">Texto ignorado</string>
-	<string name="reason_empty_msg">Mensaje vacío</string>
-	<string name="reason_identical">Mensajes idénticos entre {0,choice,-1#infinite seconds|1#{0} segundos|1&lt;{0} segundos}</string>
-	<string name="reason_quiet">Intervalo silencioso</string>
-	<string name="reason_silent">Modo silencio o vibración</string>
-	
-	<string name="reason_screen_off">Pantalla apagada</string>
-	<string name="reason_screen_on">Pantalla encendida</string>
-	<string name="reason_headset_off">Auriculares apagados</string>
-	<string name="reason_headset_on">Auriculares encendidos</string>
-	<string name="reason_shake">Silenciado por sacudida</string>
-	<string name="reason_suspended">Notificación por Voz suspendido por widget</string>
-=======
---><resources>
     <string name="app_name">Notificación por voz</string>
     <!-- Used by multiple files -->
     <string name="app_is_ignored">%s es ignorado</string>
@@ -230,12 +81,10 @@
     <!-- MainActivity -->
     <string name="service_disabled">Servicio de Notificación por Voz está desactivado.</string>
     <string name="status_summary_suspended">Selecciona para activar Servicio de Notificación por Voz.</string>
-    <string-array name="support_items">
-        <item>Calificar/Comentar</item>
-        <item>Contactar al Desarrollador</item>
-        <item>Traducciones</item>
-        <item>Código fuente</item>
-    </string-array>
+    <string name="support_rate">Calificar/Comentar</string>
+    <string name="support_contact">Contactar al Desarrollador</string>
+    <string name="support_translations">Traducciones</string>
+    <string name="support_source">Código fuente</string>
     <string name="error_market">Error: Incapaz de encontrar Google Play Store instalado.</string>
     <string name="error_email">Error: No se pudo encontrar una aplicación de email instalada</string>
     <!-- Service -->
@@ -262,5 +111,4 @@
     <string name="reason_headset_on">Auriculares encendidos</string>
     <string name="reason_shake">Silenciado por sacudida</string>
     <string name="reason_suspended">Notificación por Voz suspendido por widget</string>
->>>>>>> b7b0e7cc
 </resources>