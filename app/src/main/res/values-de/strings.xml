<?xml version="1.0" encoding="utf-8"?>
<!-- Copyright 2012 Mark Injerd

     Licensed under the Apache License, Version 2.0 (the "License");
     you may not use this file except in compliance with the License.
     You may obtain a copy of the License at

          http://www.apache.org/licenses/LICENSE-2.0

     Unless required by applicable law or agreed to in writing, software
     distributed under the License is distributed on an "AS IS" BASIS,
     WITHOUT WARRANTIES OR CONDITIONS OF ANY KIND, either express or implied.
     See the License for the specific language governing permissions and
     limitations under the License.
<<<<<<< HEAD
-->
<resources>
	<string name="app_name">Voice Notify</string>
	
	<!-- Used by multiple files -->
	<string name="app_is_ignored">%s wird ignoriert</string>
	<string name="app_is_not_ignored">%s wird nicht ignoriert</string>
	<string name="service_running">VN Service läuft</string>
	<string name="service_suspended">VN Service wurde angehalten</string>
	
	<!-- xml/preferences.xml -->
	<string name="app_list">Liste der Anwendungen</string>
	<string name="app_list_summary">Wähle Apps, die ignoriert werden sollen.</string>
	
	
	<string name="tts_settings">Sprachausgabe Einstellungen</string>
	<string name="tts_settings_summary">Android Text-in-Sprache Einstellungen öffnen.</string>
	<string name="tts_settings_summary_fail">Kann Text-zu-Sprache Einstellungen nicht finden! Wenn es auf Deinem Gerät existiert (das sollte es), kontaktiere bitte den Entwickler.</string>
	<string name="tts_message">gesprochene Benachrichtigung</string>
	<string name="tts_message_summary">Passe die Art und Weise an, wie Benachrichtigungen ausgesprochen werden sollen.</string>
	
	
	
	
	<string name="tts_stream">Sprachausgabekanal (Stream)</string>
	<string name="tts_stream_summary">Wähle den Kanal über den die gesprochene Benachrichtigung ausgegeben werden soll.</string>
	<string name="tts_delay">Verzögerung der Sprachausgabe</string>
	<string name="tts_delay_summary">Warte \'x\' Sekunden bis eine Benachrichtigung ausgesprochen wird.</string>
	<string name="tts_delay_dialog_msg">Anzahl der Sekunden um die die Sprachausgabe verzögert werden soll.</string>
	<string name="tts_repeat">Sprachausgabe wiederholen</string>
	<string name="tts_repeat_summary">Wiederhole die Sprachausgabe so lange, bis der Bildschirm eingeschaltet wird.</string>
	<string name="tts_repeat_dialog_msg">Benachrichtigungen werden im definierten Zeitraum wiederholt (Wert in Minuten), bis der Bildschirm eingeschaltet wird. Benachrichtigungen die erscheinen während der Bildschirm eingeschaltet ist, werden nicht wiederholt.\n Leer lassen oder 0 eingeben um Wiederholung zu deaktivieren.</string>
	<string name="audio_focus">Apps pausieren/stumm schalten</string>
	<string name="audio_focus_summary">Andere Apps anfragen, den Ton stumm zu schalten oder die Musik zu pausieren.</string>
	<string name="shake_to_silence">Schütteln zum Stummschalten</string>
	<string name="shake_to_silence_summary">Empfindlichkeit der Shake-To-Silence Funktion einstellen.</string>
	<string name="shake_to_silence_dialog_msg">Je kleiner der Wert, desto höher ist die Empfindlichkeit.\n\nStandard: 100\nEin leeres Feld deaktiviert diese Funktion.</string>
	<string-array name="stream_name">
		<item>Medien</item>
		<item>Benachrichtigung</item>
		<item>Stimme</item>
		<item>Klingeln</item>
		<item>Alarm</item>
	</string-array>
	<string name="ignore_strings">Ignorierter Text</string>
	<string name="ignore_strings_summary">Benachrichtigungen mit bestimmtem Inhalt ignorieren.</string>
	<string name="ignore_strings_dialog_msg">Trenne einzelne Einträge durch eine neue Zeile.</string>
	<string name="ignore_empty">Ignoriere leere Nachrichten</string>
	<string name="ignore_empty_summary_on">Benachrichtigungen ohne Nachricht werden nicht gesprochen.</string>
	<string name="ignore_empty_summary_off">Benachrichtigungen ohne Inhalt werden als \"Benachrichtigung von [App Name].\" gesprochen</string>
	<string name="ignore_repeat">Ignoriere sich wiederholende Benachrichtigungen</string>
	<string name="ignore_repeat_summary">Ignoriere aufeinanderfolgende, identische Benachrichtigungen in einem bestimmten Zeitraum.</string>
	<string name="ignore_repeat_dialog_msg">Stelle den Zeitraum ein (in Sekunden), in dem wiederholte Benachrichtigungen ignoriert werden sollen.\nJede ignorierte Benachrichtigung in diesem Zeitraum lässt die Wartezeit von vorn beginnen. Bei neuen Benachrichtigungen entfällt die Wartezeit.\nleer = Wartezeit wird auf \'unendlich\' gesetzt.</string>
	<string name="max_length">Maximale Textlänge</string>
	<string name="max_length_summary">Anzahl der Zeichen die vorgelesen werden. </string>
	
	<string name="device_state">Gerätezustände</string>
	<string name="device_state_summary">In welchem Gerätezustand sollen Benachrichtigungen ausgesprochen werden?</string>
	<string name="device_state_dialog_title">Sprich, wenn folgende Bedingungen erfüllt sind:</string>
	<string-array name="device_states">
		<item>Bildschirm ausschalten</item>
		<item>Bildschirm einschalten</item>
		<item>Headset ausgeschaltet</item>
		<item>Headset eingeschaltet</item>
		<item>Stumm/Vibration</item>
	</string-array>
	<string name="quiet_start">Beginn der Ruhezeit</string>
	<string name="quiet_start_summary">Keine Sprachausgabe nach dieser Uhrzeit.\nStell den gleichen Wert wie bei \'Ende der Ruhezeit\' ein um keine Ruhezeit festzulegen.</string>
	<string name="quiet_end">Ende der Ruhezeit</string>
	<string name="quiet_end_summary">Keine Sprachausgabe vor dieser Uhrzeit.\nStell den gleichen Wert wie bei \'Beginn der Ruhezeit\' ein um keine Ruhezeit festzulegen.</string>
	<string name="test_summary">Erzeuge eine Benachrichtigung (5 Sekunden verzögert) um die aktuellen Einstellungen zu testen.</string>
	<string name="test_ignored">Voice Notify wurde in der Liste der Anwendungen abgewählt und wird daher ignoriert.\nDie Testbenachrichtigung wird ausgelöst, aber nicht gesprochen.</string>
	<string name="notify_log_summary">Die letzten 20 Benachrichtigungen auflisten.\nZeigt Zeit, App Name, Nachricht und Ignorier-Ursache.</string>
	<string name="support_summary">Spenden, bewerten oder den Entwickler kontaktieren; Übersetzungen, Quellcode</string>
	
	<!-- TextReplacePreference -->
	
	
	<!-- text_replace_row.xml -->
	<string name="text_to_replace">Zu ersetzender Text</string>
	<string name="replacement_text">Ersetzender Text</string>
	
	<!-- MainActivity and xml/preferences.xml -->
	<string name="test">Testen</string>
	<string name="notify_log">Benachrichtigungsprotokoll</string>
	<string name="support">Unterstütze Voice Notify</string>
	
	<!-- MainActivity -->
	<string name="service_disabled">VN Service ist deaktiviert</string>
	
	
	<string name="status_summary_suspended">Tippe zum aktivieren von VN</string>
	
	
	
	
	
	
	<string name="support_rate">Bewerte/Kommentiere</string>
	<string name="support_contact">Entwickler kontaktieren</string>
	<string name="support_translations">Übersetzungen</string>
	<string name="support_source">Quellcode</string>
	<string name="error_market">Fehler: Google Play Store ist nicht installiert.</string>
	<string name="error_email">Fehler: Konnte keine E-Mail Anwendung finden.</string>
	
	
	<!-- Service -->
	<string name="notification_from">Benachrichtigung von %s.</string>
	<string name="error_tts_init">Fehler: Text-zu-Sprache konnte nicht inizialisiert werden!</string>
	
	<!-- NotifyList -->
	<string name="yes">Ja</string>
	<string name="ignore_app">%s ignorieren?</string>
	<string name="unignore_app">%s nicht ignorieren?</string>
	
	<!-- menu/app_list.xml-->
	<string name="ignore_all">Alles ignorieren</string>
	<string name="ignore_none">Nichts ignorieren</string>
	<string name="filter">Filter</string>
	
	<!-- Ignore/Silence reasons -->
	<string name="reason_app">Ignorierte App</string>
	<string name="reason_string">Ignorierter Text</string>
	<string name="reason_empty_msg">Leere Nachricht</string>
	<string name="reason_identical">Identische Nachricht innerhalb {0,choice,-1#infinite seconds|1#{0} second|1&lt;{0} seconds}</string>
	<string name="reason_quiet">Ruhezeit</string>
	<string name="reason_silent">Stumm- oder Vibrationsmodus</string>
	
	<string name="reason_screen_off">Bildschirm ausschalten</string>
	<string name="reason_screen_on">Bildschirm einschalten</string>
	<string name="reason_headset_off">Headset ausschalten</string>
	<string name="reason_headset_on">Headset einschalten</string>
	<string name="reason_shake">Durch Schütteln stumm geschaltet</string>
	<string name="reason_suspended">VN durch Widget angehalten</string>
	
=======
--><resources>
    <string name="app_name">Voice Notify</string>
    <!-- Used by multiple files -->
    <string name="app_is_ignored">%s wird ignoriert</string>
    <string name="app_is_not_ignored">%s wird nicht ignoriert</string>
    <string name="service_running">VN Service läuft</string>
    <string name="service_suspended">VN Service wurde angehalten</string>
    <!-- xml/preferences.xml -->
    <string name="app_list">Liste der Anwendungen</string>
    <string name="app_list_summary">Wähle Apps, die ignoriert werden sollen.</string>
    <string name="tts_settings">Sprachausgabe Einstellungen</string>
    <string name="tts_settings_summary">Android Text-in-Sprache Einstellungen öffnen.</string>
    <string name="tts_settings_summary_fail">Kann Text-zu-Sprache Einstellungen nicht finden! Wenn es auf Deinem Gerät existiert (das sollte es), kontaktiere bitte den Entwickler.</string>
    <string name="tts_message">gesprochene Benachrichtigung</string>
    <string name="tts_message_summary">Passe die Art und Weise an, wie Benachrichtigungen ausgesprochen werden sollen.</string>
    <string name="tts_stream">Sprachausgabekanal (Stream)</string>
    <string name="tts_stream_summary">Wähle den Kanal über den die gesprochene Benachrichtigung ausgegeben werden soll.</string>
    <string name="tts_delay">Verzögerung der Sprachausgabe</string>
    <string name="tts_delay_summary">Warte \'x\' Sekunden bis eine Benachrichtigung ausgesprochen wird.</string>
    <string name="tts_delay_dialog_msg">Anzahl der Sekunden um die die Sprachausgabe verzögert werden soll.</string>
    <string name="tts_repeat">Sprachausgabe wiederholen</string>
    <string name="tts_repeat_summary">Wiederhole die Sprachausgabe so lange, bis der Bildschirm eingeschaltet wird.</string>
    <string name="tts_repeat_dialog_msg">Benachrichtigungen werden im definierten Zeitraum wiederholt (Wert in Minuten), bis der Bildschirm eingeschaltet wird. Benachrichtigungen die erscheinen während der Bildschirm eingeschaltet ist, werden nicht wiederholt.
\n Leer lassen oder 0 eingeben um Wiederholung zu deaktivieren.</string>
    <string name="audio_focus">Apps pausieren/stumm schalten</string>
    <string name="audio_focus_summary">Andere Apps anfragen, den Ton stumm zu schalten oder die Musik zu pausieren.</string>
    <string name="shake_to_silence">Schütteln zum Stummschalten</string>
    <string name="shake_to_silence_summary">Empfindlichkeit der Shake-To-Silence Funktion einstellen.</string>
    <string name="shake_to_silence_dialog_msg">Je kleiner der Wert, desto höher ist die Empfindlichkeit.
\n
\nStandard: 100
\nEin leeres Feld deaktiviert diese Funktion.</string>
    <string-array name="stream_name">
        <item>Medien</item>
        <item>Benachrichtigung</item>
        <item>Stimme</item>
        <item>Klingeln</item>
        <item>Alarm</item>
    </string-array>
    <string name="ignore_strings">Ignorierter Text</string>
    <string name="ignore_strings_summary">Benachrichtigungen mit bestimmtem Inhalt ignorieren.</string>
    <string name="ignore_strings_dialog_msg">Trenne einzelne Einträge durch eine neue Zeile.</string>
    <string name="ignore_empty">Ignoriere leere Nachrichten</string>
    <string name="ignore_empty_summary_on">Benachrichtigungen ohne Nachricht werden nicht gesprochen.</string>
    <string name="ignore_empty_summary_off">Benachrichtigungen ohne Inhalt werden als \"Benachrichtigung von [App Name].\" gesprochen</string>
    <string name="ignore_repeat">Ignoriere sich wiederholende Benachrichtigungen</string>
    <string name="ignore_repeat_summary">Ignoriere aufeinanderfolgende, identische Benachrichtigungen in einem bestimmten Zeitraum.</string>
    <string name="ignore_repeat_dialog_msg">Stelle den Zeitraum ein (in Sekunden), in dem wiederholte Benachrichtigungen ignoriert werden sollen.
\nJede ignorierte Benachrichtigung in diesem Zeitraum lässt die Wartezeit von vorn beginnen. Bei neuen Benachrichtigungen entfällt die Wartezeit.
\nleer = Wartezeit wird auf \'unendlich\' gesetzt.</string>
    <string name="max_length">Maximale Textlänge</string>
    <string name="max_length_summary">Anzahl der Zeichen die vorgelesen werden.</string>
    <string name="device_state">Gerätezustände</string>
    <string name="device_state_summary">In welchem Gerätezustand sollen Benachrichtigungen ausgesprochen werden\?</string>
    <string name="device_state_dialog_title">Sprich, wenn folgende Bedingungen erfüllt sind:</string>
    <string-array name="device_states">
        <item>Bildschirm ausschalten</item>
        <item>Bildschirm einschalten</item>
        <item>Headset ausgeschaltet</item>
        <item>Headset eingeschaltet</item>
        <item>Stumm/Vibration</item>
    </string-array>
    <string name="quiet_start">Beginn der Ruhezeit</string>
    <string name="quiet_start_summary">Keine Sprachausgabe nach dieser Uhrzeit.
\nStell den gleichen Wert wie bei \'Ende der Ruhezeit\' ein um keine Ruhezeit festzulegen.</string>
    <string name="quiet_end">Ende der Ruhezeit</string>
    <string name="quiet_end_summary">Keine Sprachausgabe vor dieser Uhrzeit.
\nStell den gleichen Wert wie bei \'Beginn der Ruhezeit\' ein um keine Ruhezeit festzulegen.</string>
    <string name="test_summary">Erzeuge eine Benachrichtigung (5 Sekunden verzögert) um die aktuellen Einstellungen zu testen.</string>
    <string name="test_ignored">Voice Notify wurde in der Liste der Anwendungen abgewählt und wird daher ignoriert.
\nDie Testbenachrichtigung wird ausgelöst, aber nicht gesprochen.</string>
    <string name="notify_log_summary">Die letzten 20 Benachrichtigungen auflisten.
\nZeigt Zeit, App Name, Nachricht und Ignorier-Ursache.</string>
    <string name="support_summary">Spenden, bewerten oder den Entwickler kontaktieren; Übersetzungen, Quellcode</string>
    <!-- TextReplacePreference -->
    <!-- text_replace_row.xml -->
    <string name="text_to_replace">Zu ersetzender Text</string>
    <string name="replacement_text">Ersetzender Text</string>
    <!-- MainActivity and xml/preferences.xml -->
    <string name="test">Testen</string>
    <string name="notify_log">Benachrichtigungsprotokoll</string>
    <string name="support">Unterstütze Voice Notify</string>
    <!-- MainActivity -->
    <string name="service_disabled">VN Service ist deaktiviert</string>
    <string name="status_summary_suspended">Tippe zum aktivieren von VN</string>
    <string-array name="support_items">
        <item>Bewerte/Kommentiere</item>
        <item>Entwickler kontaktieren</item>
        <item>Übersetzungen</item>
        <item>Quellcode</item>
    </string-array>
    <string name="error_market">Fehler: Google Play Store ist nicht installiert.</string>
    <string name="error_email">Fehler: Konnte kein E-Mail-Programm finden.</string>
    <!-- Service -->
    <string name="notification_from">Benachrichtigung von %s.</string>
    <string name="error_tts_init">Fehler: Text-zu-Sprache konnte nicht inizialisiert werden!</string>
    <!-- NotifyList -->
    <string name="yes">Ja</string>
    <string name="ignore_app">%s ignorieren\?</string>
    <string name="unignore_app">%s nicht ignorieren\?</string>
    <!-- menu/app_list.xml-->
    <string name="ignore_all">Alles ignorieren</string>
    <string name="ignore_none">Nichts ignorieren</string>
    <string name="filter">Filter</string>
    <!-- Ignore/Silence reasons -->
    <string name="reason_app">Ignorierte App</string>
    <string name="reason_string">Ignorierter Text</string>
    <string name="reason_empty_msg">Leere Nachricht</string>
    <string name="reason_identical">Identische Nachricht innerhalb {0,choice,-1#infinite seconds|1#{0} second|1&lt;{0} seconds}</string>
    <string name="reason_quiet">Ruhezeit</string>
    <string name="reason_silent">Stumm- oder Vibrationsmodus</string>
    <string name="reason_screen_off">Bildschirm ausschalten</string>
    <string name="reason_screen_on">Bildschirm einschalten</string>
    <string name="reason_headset_off">Headset ausschalten</string>
    <string name="reason_headset_on">Headset einschalten</string>
    <string name="reason_shake">Durch Schütteln stumm geschaltet</string>
    <string name="reason_suspended">VN durch Widget angehalten</string>
>>>>>>> b7b0e7cc
</resources><|MERGE_RESOLUTION|>--- conflicted
+++ resolved
@@ -1,155 +1,5 @@
 <?xml version="1.0" encoding="utf-8"?>
-<!-- Copyright 2012 Mark Injerd
-
-     Licensed under the Apache License, Version 2.0 (the "License");
-     you may not use this file except in compliance with the License.
-     You may obtain a copy of the License at
-
-          http://www.apache.org/licenses/LICENSE-2.0
-
-     Unless required by applicable law or agreed to in writing, software
-     distributed under the License is distributed on an "AS IS" BASIS,
-     WITHOUT WARRANTIES OR CONDITIONS OF ANY KIND, either express or implied.
-     See the License for the specific language governing permissions and
-     limitations under the License.
-<<<<<<< HEAD
--->
 <resources>
-	<string name="app_name">Voice Notify</string>
-	
-	<!-- Used by multiple files -->
-	<string name="app_is_ignored">%s wird ignoriert</string>
-	<string name="app_is_not_ignored">%s wird nicht ignoriert</string>
-	<string name="service_running">VN Service läuft</string>
-	<string name="service_suspended">VN Service wurde angehalten</string>
-	
-	<!-- xml/preferences.xml -->
-	<string name="app_list">Liste der Anwendungen</string>
-	<string name="app_list_summary">Wähle Apps, die ignoriert werden sollen.</string>
-	
-	
-	<string name="tts_settings">Sprachausgabe Einstellungen</string>
-	<string name="tts_settings_summary">Android Text-in-Sprache Einstellungen öffnen.</string>
-	<string name="tts_settings_summary_fail">Kann Text-zu-Sprache Einstellungen nicht finden! Wenn es auf Deinem Gerät existiert (das sollte es), kontaktiere bitte den Entwickler.</string>
-	<string name="tts_message">gesprochene Benachrichtigung</string>
-	<string name="tts_message_summary">Passe die Art und Weise an, wie Benachrichtigungen ausgesprochen werden sollen.</string>
-	
-	
-	
-	
-	<string name="tts_stream">Sprachausgabekanal (Stream)</string>
-	<string name="tts_stream_summary">Wähle den Kanal über den die gesprochene Benachrichtigung ausgegeben werden soll.</string>
-	<string name="tts_delay">Verzögerung der Sprachausgabe</string>
-	<string name="tts_delay_summary">Warte \'x\' Sekunden bis eine Benachrichtigung ausgesprochen wird.</string>
-	<string name="tts_delay_dialog_msg">Anzahl der Sekunden um die die Sprachausgabe verzögert werden soll.</string>
-	<string name="tts_repeat">Sprachausgabe wiederholen</string>
-	<string name="tts_repeat_summary">Wiederhole die Sprachausgabe so lange, bis der Bildschirm eingeschaltet wird.</string>
-	<string name="tts_repeat_dialog_msg">Benachrichtigungen werden im definierten Zeitraum wiederholt (Wert in Minuten), bis der Bildschirm eingeschaltet wird. Benachrichtigungen die erscheinen während der Bildschirm eingeschaltet ist, werden nicht wiederholt.\n Leer lassen oder 0 eingeben um Wiederholung zu deaktivieren.</string>
-	<string name="audio_focus">Apps pausieren/stumm schalten</string>
-	<string name="audio_focus_summary">Andere Apps anfragen, den Ton stumm zu schalten oder die Musik zu pausieren.</string>
-	<string name="shake_to_silence">Schütteln zum Stummschalten</string>
-	<string name="shake_to_silence_summary">Empfindlichkeit der Shake-To-Silence Funktion einstellen.</string>
-	<string name="shake_to_silence_dialog_msg">Je kleiner der Wert, desto höher ist die Empfindlichkeit.\n\nStandard: 100\nEin leeres Feld deaktiviert diese Funktion.</string>
-	<string-array name="stream_name">
-		<item>Medien</item>
-		<item>Benachrichtigung</item>
-		<item>Stimme</item>
-		<item>Klingeln</item>
-		<item>Alarm</item>
-	</string-array>
-	<string name="ignore_strings">Ignorierter Text</string>
-	<string name="ignore_strings_summary">Benachrichtigungen mit bestimmtem Inhalt ignorieren.</string>
-	<string name="ignore_strings_dialog_msg">Trenne einzelne Einträge durch eine neue Zeile.</string>
-	<string name="ignore_empty">Ignoriere leere Nachrichten</string>
-	<string name="ignore_empty_summary_on">Benachrichtigungen ohne Nachricht werden nicht gesprochen.</string>
-	<string name="ignore_empty_summary_off">Benachrichtigungen ohne Inhalt werden als \"Benachrichtigung von [App Name].\" gesprochen</string>
-	<string name="ignore_repeat">Ignoriere sich wiederholende Benachrichtigungen</string>
-	<string name="ignore_repeat_summary">Ignoriere aufeinanderfolgende, identische Benachrichtigungen in einem bestimmten Zeitraum.</string>
-	<string name="ignore_repeat_dialog_msg">Stelle den Zeitraum ein (in Sekunden), in dem wiederholte Benachrichtigungen ignoriert werden sollen.\nJede ignorierte Benachrichtigung in diesem Zeitraum lässt die Wartezeit von vorn beginnen. Bei neuen Benachrichtigungen entfällt die Wartezeit.\nleer = Wartezeit wird auf \'unendlich\' gesetzt.</string>
-	<string name="max_length">Maximale Textlänge</string>
-	<string name="max_length_summary">Anzahl der Zeichen die vorgelesen werden. </string>
-	
-	<string name="device_state">Gerätezustände</string>
-	<string name="device_state_summary">In welchem Gerätezustand sollen Benachrichtigungen ausgesprochen werden?</string>
-	<string name="device_state_dialog_title">Sprich, wenn folgende Bedingungen erfüllt sind:</string>
-	<string-array name="device_states">
-		<item>Bildschirm ausschalten</item>
-		<item>Bildschirm einschalten</item>
-		<item>Headset ausgeschaltet</item>
-		<item>Headset eingeschaltet</item>
-		<item>Stumm/Vibration</item>
-	</string-array>
-	<string name="quiet_start">Beginn der Ruhezeit</string>
-	<string name="quiet_start_summary">Keine Sprachausgabe nach dieser Uhrzeit.\nStell den gleichen Wert wie bei \'Ende der Ruhezeit\' ein um keine Ruhezeit festzulegen.</string>
-	<string name="quiet_end">Ende der Ruhezeit</string>
-	<string name="quiet_end_summary">Keine Sprachausgabe vor dieser Uhrzeit.\nStell den gleichen Wert wie bei \'Beginn der Ruhezeit\' ein um keine Ruhezeit festzulegen.</string>
-	<string name="test_summary">Erzeuge eine Benachrichtigung (5 Sekunden verzögert) um die aktuellen Einstellungen zu testen.</string>
-	<string name="test_ignored">Voice Notify wurde in der Liste der Anwendungen abgewählt und wird daher ignoriert.\nDie Testbenachrichtigung wird ausgelöst, aber nicht gesprochen.</string>
-	<string name="notify_log_summary">Die letzten 20 Benachrichtigungen auflisten.\nZeigt Zeit, App Name, Nachricht und Ignorier-Ursache.</string>
-	<string name="support_summary">Spenden, bewerten oder den Entwickler kontaktieren; Übersetzungen, Quellcode</string>
-	
-	<!-- TextReplacePreference -->
-	
-	
-	<!-- text_replace_row.xml -->
-	<string name="text_to_replace">Zu ersetzender Text</string>
-	<string name="replacement_text">Ersetzender Text</string>
-	
-	<!-- MainActivity and xml/preferences.xml -->
-	<string name="test">Testen</string>
-	<string name="notify_log">Benachrichtigungsprotokoll</string>
-	<string name="support">Unterstütze Voice Notify</string>
-	
-	<!-- MainActivity -->
-	<string name="service_disabled">VN Service ist deaktiviert</string>
-	
-	
-	<string name="status_summary_suspended">Tippe zum aktivieren von VN</string>
-	
-	
-	
-	
-	
-	
-	<string name="support_rate">Bewerte/Kommentiere</string>
-	<string name="support_contact">Entwickler kontaktieren</string>
-	<string name="support_translations">Übersetzungen</string>
-	<string name="support_source">Quellcode</string>
-	<string name="error_market">Fehler: Google Play Store ist nicht installiert.</string>
-	<string name="error_email">Fehler: Konnte keine E-Mail Anwendung finden.</string>
-	
-	
-	<!-- Service -->
-	<string name="notification_from">Benachrichtigung von %s.</string>
-	<string name="error_tts_init">Fehler: Text-zu-Sprache konnte nicht inizialisiert werden!</string>
-	
-	<!-- NotifyList -->
-	<string name="yes">Ja</string>
-	<string name="ignore_app">%s ignorieren?</string>
-	<string name="unignore_app">%s nicht ignorieren?</string>
-	
-	<!-- menu/app_list.xml-->
-	<string name="ignore_all">Alles ignorieren</string>
-	<string name="ignore_none">Nichts ignorieren</string>
-	<string name="filter">Filter</string>
-	
-	<!-- Ignore/Silence reasons -->
-	<string name="reason_app">Ignorierte App</string>
-	<string name="reason_string">Ignorierter Text</string>
-	<string name="reason_empty_msg">Leere Nachricht</string>
-	<string name="reason_identical">Identische Nachricht innerhalb {0,choice,-1#infinite seconds|1#{0} second|1&lt;{0} seconds}</string>
-	<string name="reason_quiet">Ruhezeit</string>
-	<string name="reason_silent">Stumm- oder Vibrationsmodus</string>
-	
-	<string name="reason_screen_off">Bildschirm ausschalten</string>
-	<string name="reason_screen_on">Bildschirm einschalten</string>
-	<string name="reason_headset_off">Headset ausschalten</string>
-	<string name="reason_headset_on">Headset einschalten</string>
-	<string name="reason_shake">Durch Schütteln stumm geschaltet</string>
-	<string name="reason_suspended">VN durch Widget angehalten</string>
-	
-=======
---><resources>
     <string name="app_name">Voice Notify</string>
     <!-- Used by multiple files -->
     <string name="app_is_ignored">%s wird ignoriert</string>
@@ -234,12 +84,10 @@
     <!-- MainActivity -->
     <string name="service_disabled">VN Service ist deaktiviert</string>
     <string name="status_summary_suspended">Tippe zum aktivieren von VN</string>
-    <string-array name="support_items">
-        <item>Bewerte/Kommentiere</item>
-        <item>Entwickler kontaktieren</item>
-        <item>Übersetzungen</item>
-        <item>Quellcode</item>
-    </string-array>
+    <string name="support_rate">Bewerte/Kommentiere</string>
+    <string name="support_contact">Entwickler kontaktieren</string>
+    <string name="support_translations">Übersetzungen</string>
+    <string name="support_source">Quellcode</string>
     <string name="error_market">Fehler: Google Play Store ist nicht installiert.</string>
     <string name="error_email">Fehler: Konnte kein E-Mail-Programm finden.</string>
     <!-- Service -->
@@ -266,5 +114,4 @@
     <string name="reason_headset_on">Headset einschalten</string>
     <string name="reason_shake">Durch Schütteln stumm geschaltet</string>
     <string name="reason_suspended">VN durch Widget angehalten</string>
->>>>>>> b7b0e7cc
 </resources>